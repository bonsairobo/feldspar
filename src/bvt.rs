--- conflicted
+++ resolved
@@ -91,11 +91,7 @@
     pool: &TaskPool,
 ) -> Vec<(Point3i, Option<OctreeSet>)> {
     pool.scope(|s| {
-<<<<<<< HEAD
-        for &chunk_min in dirty_chunks.changed_chunk_mins().clone().into_iter() {
-=======
-        for &chunk_min in dirty_chunks.edited_chunk_mins().iter() {
->>>>>>> 0edab1dd
+        for &chunk_min in dirty_chunks.changed_chunk_mins().iter() {
             s.spawn(async move {
                 let cache_tls = local_caches.get();
                 let reader = map.reader(&cache_tls);
